from IFU import IFU
import numpy as np

class Telescope(object):
    """
    Telescope class:

    Parameters:
    -----------

    name: str
    	Telescope name. Syntax is LVM[160,1000]-[SCI,CAL,SKY]-[N,S]. So for example, the spectrophotometric
    	calibration 0.16m telescope at LCO (i.e. South) would be "LVM160-CAL-S"
    """

    def __init__ (self, name):
        """
        Initialize for Telescope class
        Uses hardcoded dictionaries and atributes are set using telescope name as key
        """
        self.siteDict = {"LVM160-SCI-S":"LCO"}
<<<<<<< HEAD
        self.siteCoordinatesDict = {"LCO":[-29.0146, -17.6926]}
=======
        self.ifuDict = {"LVM160-SCI-S":5}
        self.siteCoordinatesDict = {'LCO':[-29.0146, -17.6926]}
>>>>>>> 87d7da97
        self.apertureDict = {"LVM160-SCI-S":160}
        self.apertureAreaDict= {"LVM160-SCI-S":np.pi*160}
        self.obstructionAreaDict = {"LVM160-SCI-S":0.3*self.apertureAreaDict["LVM160-SCI-S"]} # This number is absolutely a guess.
        self.fRatioDict   = {"LVM160-SCI-S":6.2}

        self.name = name
        self.site = self.siteDict[self.name]
        self.siteCoordinates = self.siteCoordinatesDict[self.site]
        self.aperture = self.siteDict[self.name]
        self.apertureArea = self.apertureDict[self.name]
        self.obstructionArea = self.obstructionAreaDict[self.name]
        self.fRatio = self.fRatioDict[self.name]
        
        # IFU model object: ID, x, y, hexagon radius(center to corner)
        self.ifu = IFU(self.ifuDict[self.name])

    def platescale(self, x=0, y=0):
        """Returns the plate scale of a telescope with aperture diameter Ap, and f-ratio fRatio"""
        return(206265/self.apertureArea/self.fRatio)

    def ifu2sky(self, ra,dec,theta):
        thetarad=theta*np.pi/180. # position angle in radians
        rotlensx=np.cos(thetarad)*self.ifu.lensx+np.sin(thetarad)*self.ifu.lensy
        rotlensy=-np.sin(thetarad)*self.ifu.lensx+np.cos(thetarad)*self.ifu.lensy
        lensdec=dec+rotlensy*self.platescale(rotlensx, rotlensy)/3600.
        lensra=ra+rotlensx*self.platescale(rotlensx, rotlensy)/3600./np.cos(lensdec*np.pi/180.)
        return(lensra, lensdec)
<|MERGE_RESOLUTION|>--- conflicted
+++ resolved
@@ -19,12 +19,8 @@
         Uses hardcoded dictionaries and atributes are set using telescope name as key
         """
         self.siteDict = {"LVM160-SCI-S":"LCO"}
-<<<<<<< HEAD
-        self.siteCoordinatesDict = {"LCO":[-29.0146, -17.6926]}
-=======
         self.ifuDict = {"LVM160-SCI-S":5}
         self.siteCoordinatesDict = {'LCO':[-29.0146, -17.6926]}
->>>>>>> 87d7da97
         self.apertureDict = {"LVM160-SCI-S":160}
         self.apertureAreaDict= {"LVM160-SCI-S":np.pi*160}
         self.obstructionAreaDict = {"LVM160-SCI-S":0.3*self.apertureAreaDict["LVM160-SCI-S"]} # This number is absolutely a guess.
