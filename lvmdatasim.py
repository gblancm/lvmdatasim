--- conflicted
+++ resolved
@@ -7,15 +7,11 @@
 import sys
 import numpy as np
 import pickle
-<<<<<<< HEAD
 from astropy.io import fits as fits
 from astropy.io import ascii as ascii
-=======
-import astropy.io.fits as fits
-import astropy.wcs as wcs
->>>>>>> 784b8ba3
 from astropy.convolution import convolve, convolve_fft, Gaussian2DKernel
 import specsim
+import astropy.wcs as wcs
 import hexlib
 
 class LVMSimulator(object):
